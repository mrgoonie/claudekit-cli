import { execSync } from "node:child_process";
import { AVAILABLE_KITS, type KitType } from "../../types.js";
import { logger } from "../../utils/logger.js";
import { AuthManager } from "../auth.js";
import { GitHubClient } from "../github.js";
import type { CheckResult, Checker, FixAction, FixResult } from "./types.js";

const isCIEnvironment = process.env.CI === "true" || process.env.CI_SAFE_MODE === "true";

/** AuthChecker validates GitHub CLI auth, token, and repository access */
export class AuthChecker implements Checker {
	readonly group = "auth" as const;
	private kits: KitType[];

	constructor(kits: KitType[] = ["engineer"]) {
		this.kits = kits;
	}

	async run(): Promise<CheckResult[]> {
		logger.verbose("AuthChecker: Starting authentication checks");
		const results: CheckResult[] = [];

		logger.verbose("AuthChecker: Checking GitHub CLI auth status");
		results.push(await this.checkGhAuth());
		logger.verbose("AuthChecker: Checking GitHub token");
		results.push(await this.checkGhToken());

		// Repo access checks (skip in CI)
		for (const kit of this.kits) {
			logger.verbose(`AuthChecker: Checking repo access for kit: ${kit}`);
			results.push(await this.checkRepoAccess(kit));
		}

		logger.verbose("AuthChecker: All auth checks complete");
		return results;
	}

	private async checkGhAuth(): Promise<CheckResult> {
		// Skip in test environment to prevent hanging
		if (process.env.NODE_ENV === "test") {
			logger.verbose("AuthChecker: Skipping gh auth check in test mode");
			return {
				id: "gh-auth-status",
				name: "GitHub CLI Auth",
				group: "auth",
				status: "pass",
				message: "Authenticated (test mode)",
				autoFixable: false,
			};
		}

		try {
<<<<<<< HEAD
			// Use explicit -h github.com to handle multi-host configurations
			execSync("gh auth status -h github.com", {
=======
			logger.verbose("AuthChecker: Running 'gh auth status' command");
			execSync("gh auth status", {
>>>>>>> b8b87c65
				stdio: ["pipe", "pipe", "pipe"],
				timeout: 5000,
			});
			logger.verbose("AuthChecker: gh auth status succeeded");

			return {
				id: "gh-auth-status",
				name: "GitHub CLI Auth",
				group: "auth",
				status: "pass",
				message: "Authenticated via GitHub CLI",
				autoFixable: false,
			};
		} catch {
			return {
				id: "gh-auth-status",
				name: "GitHub CLI Auth",
				group: "auth",
				status: "warn",
				message: "Not authenticated",
				suggestion: "Run: gh auth login -h github.com (select 'Login with a web browser')",
				autoFixable: true,
				fix: this.createGhAuthFix(),
			};
		}
	}

	private async checkGhToken(): Promise<CheckResult> {
		try {
			logger.verbose("AuthChecker: Getting GitHub token via AuthManager");
			const { token } = await AuthManager.getToken();
			logger.verbose("AuthChecker: Token retrieved successfully");
			const maskedToken = `${token.substring(0, 8)}...`;

			return {
				id: "gh-token",
				name: "GitHub Token",
				group: "auth",
				status: "pass",
				message: "Token available",
				details: `Token: ${maskedToken}`,
				autoFixable: false,
			};
		} catch (error) {
			return {
				id: "gh-token",
				name: "GitHub Token",
				group: "auth",
				status: "fail",
				message: "Token not available",
				details: error instanceof Error ? error.message : "Unknown error",
				suggestion: "Run: gh auth login (select 'Login with a web browser')",
				autoFixable: true,
				fix: this.createGhAuthFix(),
			};
		}
	}

	private async checkRepoAccess(kit: KitType): Promise<CheckResult> {
		const kitConfig = AVAILABLE_KITS[kit];

		if (isCIEnvironment) {
			logger.verbose(`AuthChecker: Skipping repo access check for ${kit} in CI`);
			return {
				id: `repo-access-${kit}`,
				name: `Repository Access (${kit})`,
				group: "auth",
				status: "info",
				message: "Skipped in CI environment",
				autoFixable: false,
			};
		}

		try {
			logger.verbose(`AuthChecker: Checking access to ${kitConfig.owner}/${kitConfig.repo}`);
			const client = new GitHubClient();
			const hasAccess = await client.checkAccess(kitConfig);
			logger.verbose(`AuthChecker: Repo access check complete for ${kit}`, { hasAccess });

			if (hasAccess) {
				return {
					id: `repo-access-${kit}`,
					name: `Repository Access (${kit})`,
					group: "auth",
					status: "pass",
					message: `Access to ${kitConfig.owner}/${kitConfig.repo}`,
					autoFixable: false,
				};
			}

			return {
				id: `repo-access-${kit}`,
				name: `Repository Access (${kit})`,
				group: "auth",
				status: "fail",
				message: `No access to ${kitConfig.owner}/${kitConfig.repo}`,
				suggestion: "Check email for GitHub invitation and accept it",
				autoFixable: false,
			};
		} catch (error) {
			return {
				id: `repo-access-${kit}`,
				name: `Repository Access (${kit})`,
				group: "auth",
				status: "fail",
				message: "Failed to check repository access",
				details: error instanceof Error ? error.message : "Unknown error",
				suggestion: "Re-authenticate: gh auth login (select 'Login with a web browser')",
				autoFixable: false,
			};
		}
	}

	private createGhAuthFix(): FixAction {
		return {
			id: "gh-auth-login",
			description: "Authenticate with GitHub CLI",
			execute: async (): Promise<FixResult> => {
				// gh auth login is interactive, can't auto-run
				return {
					success: false,
					message: "Run manually: gh auth login -h github.com (select 'Login with a web browser')",
					details: "This command requires interactive input. Use web browser login, not PAT.",
				};
			},
		};
	}
}<|MERGE_RESOLUTION|>--- conflicted
+++ resolved
@@ -50,13 +50,9 @@
 		}
 
 		try {
-<<<<<<< HEAD
 			// Use explicit -h github.com to handle multi-host configurations
+			logger.verbose("AuthChecker: Running 'gh auth status -h github.com' command");
 			execSync("gh auth status -h github.com", {
-=======
-			logger.verbose("AuthChecker: Running 'gh auth status' command");
-			execSync("gh auth status", {
->>>>>>> b8b87c65
 				stdio: ["pipe", "pipe", "pipe"],
 				timeout: 5000,
 			});
