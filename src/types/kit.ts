--- conflicted
+++ resolved
@@ -28,11 +28,7 @@
 		name: "ClaudeKit Marketing",
 		repo: "claudekit-marketing",
 		owner: "claudekit",
-<<<<<<< HEAD
 		description: "Content automation: campaigns, social media, analytics workflows",
-=======
-		description: "Marketing automation toolkit for Claude",
->>>>>>> 42c5e13f
 	},
 };
 
