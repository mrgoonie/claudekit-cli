/**
 * Post Setup Phase
 *
 * Handles optional package installations, project registration, and final success message.
 */

import { ProjectsRegistryManager } from "@/domains/claudekit-data/projects-registry.js";
import type { PromptsManager } from "@/domains/ui/prompts.js";
import { processPackageInstallations } from "@/services/package-installer/package-installer.js";
import { logger } from "@/shared/logger.js";
import { PathResolver } from "@/shared/path-resolver.js";
import type { NewCommandOptions } from "@/types";
import type { NewContext } from "../types.js";

/**
 * Handle post-creation tasks (package installations, skills)
 */
export async function postSetup(
	resolvedDir: string,
	validOptions: NewCommandOptions,
	isNonInteractive: boolean,
	prompts: PromptsManager,
): Promise<void> {
	// Handle optional package installations
	let installOpenCode = validOptions.opencode;
	let installGemini = validOptions.gemini;
	let installSkills = validOptions.installSkills;

	if (!isNonInteractive && !installOpenCode && !installGemini && !installSkills) {
		// Interactive mode: prompt for package installations
		const packageChoices = await prompts.promptPackageInstallations();
		installOpenCode = packageChoices.installOpenCode;
		installGemini = packageChoices.installGemini;

		// Prompt for skills installation
		installSkills = await prompts.promptSkillsInstallation();
	}

	// Install packages if requested
	if (installOpenCode || installGemini) {
		logger.info("Installing optional packages...");
		try {
			const installationResults = await processPackageInstallations(
				installOpenCode,
				installGemini,
				resolvedDir, // Pass project dir for Gemini MCP symlink setup
			);
			prompts.showPackageInstallationResults(installationResults);
		} catch (error) {
			// Don't let package installation failures crash the entire project creation
			logger.warning(
				`Package installation failed: ${error instanceof Error ? error.message : String(error)}`,
			);
			logger.info("You can install these packages manually later using npm install -g <package>");
		}
	}

	// Install skills dependencies if requested
	if (installSkills) {
		const { handleSkillsInstallation } = await import(
			"../../../services/package-installer/package-installer.js"
		);
		const skillsDir = PathResolver.buildSkillsPath(resolvedDir, false); // new command is never global
		// Pass skipConfirm when in non-interactive mode, and withSudo if user requested it
		await handleSkillsInstallation(skillsDir, {
			skipConfirm: isNonInteractive,
			withSudo: validOptions.withSudo,
		});
	}
<<<<<<< HEAD

	// Auto-register project in registry (for dashboard quick-switching)
	try {
		await ProjectsRegistryManager.addProject(resolvedDir);
		logger.debug(`Project registered: ${resolvedDir}`);
	} catch (error) {
		// Non-fatal: don't fail if registration fails
		logger.debug(
			`Project auto-registration skipped: ${error instanceof Error ? error.message : "Unknown error"}`,
		);
	}
=======
}

/**
 * Context handler for post-setup phase
 */
export async function handlePostSetup(ctx: NewContext): Promise<NewContext> {
	if (!ctx.resolvedDir) {
		return { ...ctx, cancelled: true };
	}

	await postSetup(ctx.resolvedDir, ctx.options, ctx.isNonInteractive, ctx.prompts);
	return ctx;
>>>>>>> 42c5e13f
}<|MERGE_RESOLUTION|>--- conflicted
+++ resolved
@@ -67,7 +67,6 @@
 			withSudo: validOptions.withSudo,
 		});
 	}
-<<<<<<< HEAD
 
 	// Auto-register project in registry (for dashboard quick-switching)
 	try {
@@ -79,7 +78,6 @@
 			`Project auto-registration skipped: ${error instanceof Error ? error.message : "Unknown error"}`,
 		);
 	}
-=======
 }
 
 /**
@@ -92,5 +90,4 @@
 
 	await postSetup(ctx.resolvedDir, ctx.options, ctx.isNonInteractive, ctx.prompts);
 	return ctx;
->>>>>>> 42c5e13f
 }