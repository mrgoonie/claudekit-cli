# ClaudeKit CLI

Command-line tool for bootstrapping and updating ClaudeKit projects.

**Version**: 1.16.0

## Overview

ClaudeKit CLI (`ck`) is a command-line tool for bootstrapping and updating projects from private GitHub releases. Built with Bun and TypeScript, provides fast, secure project setup and maintenance.

**Key Features:**
- Multi-tier GitHub authentication (gh CLI → env vars → keychain → prompt)
- Streaming downloads with progress tracking
- Smart file merging with conflict detection
- Automatic skills directory migration
- Secure credential storage using OS keychain
- Beautiful CLI interface with interactive prompts
- Optional package installation (OpenCode, Gemini)
- System dependency auto-installation

## Documentation

Comprehensive documentation in `/docs`:

- **[Codebase Summary](./docs/codebase-summary.md)** - Overview, structure, key components
- **[Project Overview & PDR](./docs/project-overview-pdr.md)** - Requirements, features, roadmap
- **[System Architecture](./docs/system-architecture.md)** - Architecture diagrams, data flow
- **[Code Standards](./docs/code-standards.md)** - Coding conventions, best practices
- **[Project Roadmap](./docs/project-roadmap.md)** - Release timeline, feature status
- **[Deployment Guide](./docs/deployment-guide.md)** - Release procedures

## Prerequisites

Before using ClaudeKit CLI, you need to:

1. **Purchase a ClaudeKit Starter Kit** from [ClaudeKit.cc](https://claudekit.cc)
2. **Get Repository Access**: After purchase, you'll receive access to the private GitHub repository containing your kit
3. **Create a GitHub Personal Access Token** (PAT) with `repo` scope to download releases

Without a purchased kit and repository access, the CLI will not be able to download any project templates.

## Installation

The ClaudeKit CLI is published on npm at [npmjs.com/package/claudekit-cli](https://www.npmjs.com/package/claudekit-cli).

### Using npm (Recommended)

```bash
npm install -g claudekit-cli
```

### Using Bun

```bash
bun add -g claudekit-cli
```

### Using Yarn

```bash
yarn global add claudekit-cli
```

### Using pnpm

```bash
pnpm add -g claudekit-cli
```

After installation, verify it's working:

```bash
ck --version
```

## Usage

### Create New Project

```bash
# Interactive mode
ck new

# With options
ck new --dir my-project --kit engineer

# Show beta versions
ck new --beta

# With exclude patterns
ck new --exclude "*.log" --exclude "temp/**"

# Optional packages (OpenCode, Gemini)
ck new --opencode --gemini

# Install skills dependencies (Python, Node packages, system tools)
ck new --install-skills

# Command prefix (/ck: namespace to avoid conflicts)
ck new --prefix
```

**Flags:**
- `--install-skills`: Auto-install Python packages, system tools (FFmpeg, ImageMagick), Node.js packages
- `--prefix`: Move commands to /ck: namespace (/plan → /ck:plan)
- `--beta`: Show pre-release versions in selection
- `--opencode/--gemini`: Install optional packages

### Initialize or Update Project

<<<<<<< HEAD
**Note:** This command should be run from the root directory of your project.
=======
**Note:** Run from project root. `update` command renamed to `init` (shows deprecation warning).
>>>>>>> dfee589d

```bash
# Interactive mode
ck init

# With options
ck init --kit engineer --beta

# Global mode (platform-specific paths)
ck init --global

# Fresh installation (⚠️ DESTRUCTIVE - removes ALL customizations)
ck init --fresh
<<<<<<< HEAD
ck init --fresh --global  # Fresh install in global mode

# With /ck: prefix for slash commands
ck init --prefix              # All commands will be prefixed with /ck:
ck init --prefix --global
```

### Update CLI

Keep the ClaudeKit CLI up to date:

```bash
# Check for CLI updates
ck update --check

# Update to latest version
ck update

# Update to specific version
ck update --version 1.17.0

# Update to latest beta version
ck update --beta

# Skip confirmation prompt
ck update --yes
```

The CLI will also notify you when updates are available when you run `ck --version`.

**Fresh Installation (`--fresh` flag):**

⚠️ **WARNING: DESTRUCTIVE OPERATION**
=======
>>>>>>> dfee589d

# With exclude patterns and prefix
ck init --exclude "*.local" --prefix
```

**Flags:**
- `--global/-g`: Use platform-specific config (macOS/Linux: ~/.claude, Windows: %USERPROFILE%\.claude)
- `--fresh`: Clean reinstall, removes .claude directory (requires "yes" confirmation)
- `--beta`: Show pre-release versions
- `--prefix`: Apply /ck: namespace to commands

**Skills Migration:**
- Auto-detects structure changes (flat → categorized)
- Preserves customizations (SHA-256 hashing)
- Creates backup before migration
- Rollback on failure

### List Available Versions

```bash
# Show all available versions for all kits
ck versions

# Filter by specific kit
ck versions --kit engineer
ck versions --kit marketing

# Show more versions (default: 30)
ck versions --limit 50

# Include prereleases and drafts
ck versions --all
```

### Diagnostics & Doctor

```bash
# Check system dependencies, offer auto-installation
ck doctor

# Global installation check only
ck doctor --global

# Non-interactive mode (CI/CD)
CI=true ck doctor

# Auth and access diagnostics
ck diagnose
ck diagnose --verbose
```

**Checks:**
- Claude CLI (optional, v1.0.0+), Python (3.8.0+), pip, Node.js (16.0.0+), npm
- Skills dependencies status
- ClaudeKit setup (global and project)
- Component counts

**Auto-installation:** macOS (Homebrew), Linux (apt/dnf/pacman), Windows (PowerShell). Requires user confirmation in interactive mode.

### Uninstall

Remove ClaudeKit installations from your system:

```bash
ck uninstall              # Interactive mode - prompts for scope and confirmation
ck uninstall --local      # Uninstall only local installation (current project)
ck uninstall --global     # Uninstall only global installation (~/.claude/)
ck uninstall -l -y        # Local only, skip confirmation
ck uninstall -g -y        # Global only, skip confirmation
ck uninstall --yes        # Non-interactive - skip confirmation (for scripts)
```

**Scope Selection:**
- When both local and global installations exist, you'll be prompted to choose:
  - **Local only**: Remove from current project (`.claude/`)
  - **Global only**: Remove from user directory (`~/.claude/`)
  - **Both**: Remove all ClaudeKit installations
- Use `--local` or `--global` flags to skip the prompt

**What it does:**
- Detects local `.claude` directory in current project
- Detects global `~/.claude` ClaudeKit installation
- Shows paths before deletion
- Requires confirmation (unless `--yes` flag)
- Removes ClaudeKit subdirectories (`commands/`, `agents/`, `skills/`, `workflows/`, `hooks/`, `metadata.json`)
- **Preserves user configs** like `settings.json`, `settings.local.json`, and `CLAUDE.md`

**Note:** Only removes valid ClaudeKit installations (with metadata.json). Regular `.claude` directories from Claude Desktop are not affected.

### Other Commands

```bash
# Show CLI version (shows local + global kit versions)
ck --version

# Show help
ck --help
ck -h

# Command-specific help
ck new --help
ck init --help
ck versions --help
```

### Debugging

```bash
ck new --verbose              # Enable verbose logging
ck new --verbose --log-file debug.log  # Save to file
CLAUDEKIT_VERBOSE=1 ck new   # Via environment variable
```

### Cache Configuration

Release data is cached locally to improve performance. You can configure the cache TTL:

```bash
# Set custom cache TTL (in seconds, default: 3600 = 1 hour)
CK_CACHE_TTL=7200 ck versions    # Cache for 2 hours
CK_CACHE_TTL=0 ck versions       # Disable caching (always fetch fresh)

# Permanent configuration (add to ~/.bashrc or ~/.zshrc)
export CK_CACHE_TTL=1800         # 30 minutes
```

**Cache Location:** `~/.claudekit/cache/releases/`

### Update Notifications

The `ck --version` command checks for newer versions of your installed ClaudeKit and displays a notification if an update is available. The check is cached for 7 days to minimize API calls.

**Disable Update Notifications:**
```bash
# Set environment variable to disable
NO_UPDATE_NOTIFIER=1 ck --version

# Windows (permanent)
[System.Environment]::SetEnvironmentVariable("NO_UPDATE_NOTIFIER", "1", [System.EnvironmentVariableTarget]::User)

# macOS/Linux (add to ~/.bashrc or ~/.zshrc)
export NO_UPDATE_NOTIFIER=1
```

**Cache Location:** `~/.claudekit/cache/version-check.json` (Windows: `%USERPROFILE%\.claudekit\cache\`)

## Authentication

The CLI requires GitHub authentication to download releases from private repositories.

### Authentication Flow

```
┌─────────────────────────────────────────────────┐
│          Multi-Tier Authentication               │
│                                                  │
│  1. GitHub CLI (gh auth token)                  │
│       ↓ (if not available)                       │
│  2. Environment Variables (GITHUB_TOKEN)        │
│       ↓ (if not set)                             │
│  3. Config File (~/.claudekit/config.json)      │
│       ↓ (if not found)                           │
│  4. OS Keychain (secure storage)                │
│       ↓ (if not stored)                          │
│  5. User Prompt (with save option)              │
└─────────────────────────────────────────────────┘
```

### Quick Setup

**Recommended: GitHub CLI**
```bash
# Install & authenticate
gh auth login

# Windows
winget install GitHub.cli

# macOS
brew install gh

# Linux
sudo apt install gh
```

**Alternative: Personal Access Token**
1. Create token at [github.com/settings/tokens/new](https://github.com/settings/tokens/new?scopes=repo)
2. Set environment variable:
   ```bash
   # Windows (permanent)
   [System.Environment]::SetEnvironmentVariable("GITHUB_TOKEN", "ghp_TOKEN", [System.EnvironmentVariableTarget]::User)

   # macOS/Linux (add to ~/.bashrc or ~/.zshrc)
   export GITHUB_TOKEN=ghp_your_token_here
   ```

## Troubleshooting

Run diagnostics to check for common issues:

```bash
ck doctor                # Check dependencies and offer installation
ck diagnose              # Check authentication, access, releases
ck new --verbose         # Enable detailed logging for ck new
ck init --verbose        # Enable detailed logging for ck init
```

**Common Issues:**
- **"Access denied"**: Accept GitHub repo invitation, verify `repo` scope
- **"Authentication failed"**: Check token format (ghp_*), verify env var
- **Token not persisting (Windows)**: Use `SetEnvironmentVariable` or `gh auth login`
- **Need help**: Run `ck diagnose`, check logs, report at GitHub issues

## Available Kits

ClaudeKit offers premium starter kits available for purchase at [ClaudeKit.cc](https://claudekit.cc):

- **engineer**: ClaudeKit Engineer - Engineering toolkit for building with Claude
- **marketing**: ClaudeKit Marketing - [Coming Soon]

Each kit provides a comprehensive project template with best practices, tooling, and workflows optimized for Claude Code development.

## Configuration

Configuration is stored in `~/.claudekit/config.json`:

```json
{
  "github": {
    "token": "stored_in_keychain"
  },
  "defaults": {
    "kit": "engineer",
    "dir": "."
  }
}
```

## Protected Files

The following file patterns are protected and will not be overwritten during updates:

- `.env`, `.env.local`, `.env.*.local`
- `*.key`, `*.pem`, `*.p12`
- `node_modules/**`, `.git/**`
- `dist/**`, `build/**`

## Excluding Files

Use `--exclude` flag with glob patterns to skip files:

```bash
ck new --exclude "*.log" --exclude "temp/**"
ck update --exclude "node_modules/**" --exclude "dist/**"
```

**Patterns:** `*` (any chars), `**` (recursive), `?` (single char), `[abc]`, `{a,b}`
**Restrictions:** No absolute paths, no path traversal (..), 1-500 chars
**Note:** User patterns are ADDED to default protected patterns

### Custom .claude Files & Skills Migration

**Custom File Preservation:**
The CLI automatically preserves your custom `.claude/` files during updates:

- Custom slash commands
- Personal workflows
- Project-specific configurations
- Any other custom files in `.claude/` directory

**Skills Directory Migration:**
Automatic migration when structure changes (flat → categorized):

- **Detection**: Manifest-based + heuristic fallback
- **Customizations**: SHA-256 hash comparison detects modifications
- **Safety**: Backup before migration, rollback on failure
- **Preservation**: All customizations preserved during migration
- **Interactive**: Prompts for confirmation (can skip in CI/CD)

**Example Migration:**
```
Before (flat):
  .claude/skills/
    ├── gemini-vision/
    ├── postgresql-psql/
    └── cloudflare-dns/

After (categorized):
  .claude/skills/
    ├── ai-multimodal/
    │   └── gemini-vision/
    ├── databases/
    │   └── postgresql-psql/
    └── devops/
        └── cloudflare-dns/
```

Customizations in any skill are detected and preserved automatically.

## Development

See [Development Guide](./docs/codebase-summary.md) for:
- Project structure (commands, lib, utils, tests)
- Build & compilation (`bun run build`, `bun run compile`)
- Testing & type checking
- Code standards & linting

**Quick Start:**
```bash
bun install
bun run dev new --kit engineer
bun test
```

## FAQ

**Q: Do I need GitHub CLI?**
A: No, but recommended. Provides auto token management, OAuth security, one-time setup.

**Q: What token scope needed?**
A: `repo` scope for private repositories. Create at [github.com/settings/tokens/new](https://github.com/settings/tokens/new?scopes=repo).

**Q: "Access denied" error?**
A: Accept GitHub repo invitation, verify `repo` scope, wait 2-5min for permissions.

**Q: Token not persisting (Windows)?**
A: Use `SetEnvironmentVariable` with `User` target, or `gh auth login`.

**Q: Is my token secure?**
A: Yes. Tokens sanitized in logs, stored encrypted in OS keychain, never in plaintext.

## License

MIT<|MERGE_RESOLUTION|>--- conflicted
+++ resolved
@@ -108,11 +108,7 @@
 
 ### Initialize or Update Project
 
-<<<<<<< HEAD
-**Note:** This command should be run from the root directory of your project.
-=======
-**Note:** Run from project root. `update` command renamed to `init` (shows deprecation warning).
->>>>>>> dfee589d
+**Note:** Run from project root.
 
 ```bash
 # Interactive mode
@@ -126,42 +122,6 @@
 
 # Fresh installation (⚠️ DESTRUCTIVE - removes ALL customizations)
 ck init --fresh
-<<<<<<< HEAD
-ck init --fresh --global  # Fresh install in global mode
-
-# With /ck: prefix for slash commands
-ck init --prefix              # All commands will be prefixed with /ck:
-ck init --prefix --global
-```
-
-### Update CLI
-
-Keep the ClaudeKit CLI up to date:
-
-```bash
-# Check for CLI updates
-ck update --check
-
-# Update to latest version
-ck update
-
-# Update to specific version
-ck update --version 1.17.0
-
-# Update to latest beta version
-ck update --beta
-
-# Skip confirmation prompt
-ck update --yes
-```
-
-The CLI will also notify you when updates are available when you run `ck --version`.
-
-**Fresh Installation (`--fresh` flag):**
-
-⚠️ **WARNING: DESTRUCTIVE OPERATION**
-=======
->>>>>>> dfee589d
 
 # With exclude patterns and prefix
 ck init --exclude "*.local" --prefix
@@ -172,6 +132,27 @@
 - `--fresh`: Clean reinstall, removes .claude directory (requires "yes" confirmation)
 - `--beta`: Show pre-release versions
 - `--prefix`: Apply /ck: namespace to commands
+
+### Update CLI
+
+Keep the ClaudeKit CLI up to date:
+
+```bash
+# Check for CLI updates
+ck update --check
+
+# Update to latest version
+ck update
+
+# Update to specific version
+ck update --version 1.17.0
+
+# Update to beta / skip confirmation
+ck update --beta
+ck update --yes
+```
+
+The CLI notifies you when updates are available via `ck --version`.
 
 **Skills Migration:**
 - Auto-detects structure changes (flat → categorized)
